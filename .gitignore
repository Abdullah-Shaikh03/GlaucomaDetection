--- conflicted
+++ resolved
@@ -4,11 +4,7 @@
 *.pyc
 __pycache__
 raw
-<<<<<<< HEAD
+models
 Research Material
 *.tar.gz
-=======
-models
-Research Material
->>>>>>> 01dc0f5c
 *.tar