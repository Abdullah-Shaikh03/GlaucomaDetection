import torch
import torch.nn as nn
import torch.nn.functional as F

class SEBlock(nn.Module):
    """
    Squeeze-and-Excitation Block: 
    Adaptively recalibrates channel-wise feature responses by explicitly 
    modeling interdependencies between channels.
    
    Key Features:
    - Global average pooling to capture channel-wise global context
    - Dimensionality reduction and expansion via fully connected layers
    - Sigmoid activation to generate channel-wise scaling factors
    """
    def __init__(self, channel, reduction=16):
        super(SEBlock, self).__init__()
        # Global context capture via adaptive average pooling
        self.avg_pool = nn.AdaptiveAvgPool2d(1)
        
        # Channel attention mechanism
        self.fc = nn.Sequential(
            # Dimensionality reduction
            nn.Linear(channel, channel // reduction, bias=False),
            nn.ReLU(inplace=True),
            # Dimensionality restoration with sigmoid for scaling
            nn.Linear(channel // reduction, channel, bias=False),
            nn.Sigmoid()
        )

    def forward(self, x):
        # Batch size, channels, height, width
        b, c, _, _ = x.size()
        
        # Global average pooling and channel-wise statistics
        y = self.avg_pool(x).view(b, c)
        
        # Generate channel-wise attention weights
        y = self.fc(y).view(b, c, 1, 1)
        
        # Recalibrate input features by channel-wise scaling
        return x * y.expand_as(x)

class HybridBlock(nn.Module):
    """
    Hybrid Convolutional Block: 
    Integrates multiple network design paradigms to enhance feature extraction.
    
    Combines:
    - VGG-style convolutions
    - ResNet-style residual connections
    - DenseNet-style dense connections
    - Inception-style multi-scale processing
    - Squeeze-and-Excitation attention mechanism
    """
    def __init__(self, in_channels, out_channels, stride=1):
        super(HybridBlock, self).__init__()
        
        # VGG-style standard convolution
        # Captures local spatial features with 3x3 receptive field
        self.vgg_conv = nn.Conv2d(in_channels, out_channels, kernel_size=3, padding=1, stride=stride)
        
        # ResNet-style residual connection
        # Handles identity mapping or channel/spatial dimension changes
        self.res_conv = nn.Sequential(
            nn.Conv2d(in_channels, out_channels, kernel_size=1, stride=stride),
            nn.BatchNorm2d(out_channels)
        ) if in_channels != out_channels or stride != 1 else nn.Identity()
        
        # DenseNet-style dense connection
        # Enables feature reuse and alleviates vanishing gradient problem
        self.dense_conv = nn.Sequential(
            nn.BatchNorm2d(in_channels),
            nn.ReLU(inplace=True),
            nn.Conv2d(in_channels, out_channels, kernel_size=3, padding=1, stride=stride)
        )
        
        # Inception-style multi-scale feature extraction
        # Captures features at different receptive field sizes
        self.inception_1x1 = nn.Conv2d(in_channels, out_channels // 4, kernel_size=1, stride=stride)
        self.inception_3x3 = nn.Conv2d(in_channels, out_channels // 4, kernel_size=3, padding=1, stride=stride)
        self.inception_5x5 = nn.Conv2d(in_channels, out_channels // 4, kernel_size=5, padding=2, stride=stride)
        self.inception_pool = nn.Sequential(
            nn.MaxPool2d(kernel_size=3, stride=stride, padding=1),
            nn.Conv2d(in_channels, out_channels // 4, kernel_size=1)
        )
        
        # Squeeze-and-Excitation for channel-wise attention
        self.se = SEBlock(out_channels)
        
        # Batch normalization and ReLU for feature normalization and non-linearity
        self.bn = nn.BatchNorm2d(out_channels)
        self.relu = nn.ReLU(inplace=True)

    def forward(self, x):
        # Parallel feature extraction paths
        vgg_out = self.vgg_conv(x)
        res_out = self.res_conv(x)
        dense_out = self.dense_conv(x)
        
        # Inception-style multi-scale feature concatenation
        inception_out = torch.cat([
            self.inception_1x1(x),
            self.inception_3x3(x),
            self.inception_5x5(x),
            self.inception_pool(x)
        ], dim=1)
        
        # Feature fusion via summation
        combined = vgg_out + res_out + dense_out + inception_out
        
        # Channel-wise feature recalibration
        out = self.se(combined)
        
        # Normalization and activation
        out = self.bn(out)
        out = self.relu(out)
        return out

class HybridNet(nn.Module):
    """
    HybridNet: A neural network architecture combining multiple 
    advanced deep learning design principles.
    
    Key Architectural Characteristics:
    - Progressive feature learning
    - Controlled spatial downsampling
    - Adaptive channel expansion
    - Hybrid block design
    """
    def __init__(self, num_classes=2):
        super(HybridNet, self).__init__()
        
        # Initial convolution for raw feature extraction
        # Large kernel size (7x7) for initial broad feature capture
        self.conv1 = nn.Conv2d(3, 64, kernel_size=7, stride=2, padding=3, bias=False)
        self.bn1 = nn.BatchNorm2d(64)
        self.relu = nn.ReLU(inplace=True)
        self.maxpool = nn.MaxPool2d(kernel_size=3, stride=2, padding=1)
        
        # Layer progression with increasing complexity
        # Each layer strategically increases channel count and reduces spatial dimensions
        self.layer1 = self._make_layer(64, 128, blocks=3, stride=1)    # Initial feature learning
        self.layer2 = self._make_layer(128, 256, blocks=4, stride=2)   # Enhanced feature extraction
        self.layer3 = self._make_layer(256, 512, blocks=6, stride=2)   # Deep feature representation
        self.layer4 = self._make_layer(512, 1024, blocks=3, stride=2)  # Final feature compression
        
        # Global average pooling for spatial dimension reduction
        self.avgpool = nn.AdaptiveAvgPool2d((1, 1))
        
        # Classification layer
        self.fc = nn.Linear(1024, num_classes)

    def _make_layer(self, in_channels, out_channels, blocks, stride):
        """
        Creates a sequence of HybridBlocks with controlled channel and spatial progression.
        
        Args:
        - in_channels: Input channel count
        - out_channels: Output channel count
        - blocks: Number of HybridBlocks in the layer
        - stride: Spatial downsampling factor
        
        Returns:
        - Sequential container of HybridBlocks
        """
        layers = []
        # First block handles potential channel expansion and spatial reduction
        layers.append(HybridBlock(in_channels, out_channels, stride))
        
        # Subsequent blocks maintain channel count and refine features
        for _ in range(1, blocks):
            layers.append(HybridBlock(out_channels, out_channels))
        
        return nn.Sequential(*layers)

    def forward(self, x):
        # Initial feature extraction and downsampling
        x = self.conv1(x)
        x = self.bn1(x)
        x = self.relu(x)
        x = self.maxpool(x)

        # Progressive feature learning through hybrid layers
        x = self.layer1(x)
        x = self.layer2(x)
        x = self.layer3(x)
        x = self.layer4(x)

        # Global spatial compression
        x = self.avgpool(x)
        x = torch.flatten(x, 1)
        
        # Final classification
        x = self.fc(x)
        return x
    
def export_model_params(model, output_file='params.txt'):
    """
    Export model parameters to a text file.
    
    Args:
        model (torch.nn.Module): The PyTorch model to export
        output_file (str, optional): Path to the output text file. Defaults to 'params.txt'.
    """
    with open(output_file, 'w') as f:
        # Write total number of parameters
        total_params = sum(p.numel() for p in model.parameters())
        f.write(f"Total number of parameters: {total_params:,}\n\n")
        
        # Write detailed parameter information
        f.write("Model:\n")
        f.write(str(model) + "\n\n")


def get_model(device):
    """
    Utility function to instantiate and move model to appropriate device.
    
    Args:
    - device: Computation device (CPU/GPU)
    
    Returns:
    - Initialized HybridNet model
    """
    model = HybridNet(num_classes=2)
    model.to(device)
    return model

# Example usage
<<<<<<< HEAD
if __name__ == "__main__":
    device = torch.device("cuda" if torch.cuda.is_available() else "cpu")
    model = get_model(device)
    export_model_params(model)
    # print(model)
    print(f"Model parameters exported to params.txt")
=======
# if __name__ == "__main__":
#     device = torch.device("cuda" if torch.cuda.is_available() else "cpu")
#     model = get_model(device)
#     print(model)
>>>>>>> 64ea46cb
<|MERGE_RESOLUTION|>--- conflicted
+++ resolved
@@ -228,16 +228,7 @@
     return model
 
 # Example usage
-<<<<<<< HEAD
-if __name__ == "__main__":
-    device = torch.device("cuda" if torch.cuda.is_available() else "cpu")
-    model = get_model(device)
-    export_model_params(model)
-    # print(model)
-    print(f"Model parameters exported to params.txt")
-=======
 # if __name__ == "__main__":
 #     device = torch.device("cuda" if torch.cuda.is_available() else "cpu")
 #     model = get_model(device)
-#     print(model)
->>>>>>> 64ea46cb
+#     print(model)