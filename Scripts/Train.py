--- conflicted
+++ resolved
@@ -251,25 +251,11 @@
 def main():
     # Configuration
     config = {
-<<<<<<< HEAD
         'data_dir': Path('./raw'),
         'log_dir': Path('logs/run_001'),
         'model_dir': Path('models'),
         'num_epochs': 100,
         'batch_size': 32,
-=======
-        'data_dir': Path('./data/raw'),
-        'log_dir': Path('logs/run_001'),
-        'model_dir': Path('models'),
-        'num_epochs': 50,
-        'batch_size': 64,
->>>>>>> ff1676ae
-        'learning_rate': 1e-6,
-        'max_lr': 1e-5,
-        'weight_decay': 1e-5,
-        'early_stopping_patience': 10,
-        'seed': 42
-    }
 
     # Set up directories
     config['log_dir'].mkdir(parents=True, exist_ok=True)
